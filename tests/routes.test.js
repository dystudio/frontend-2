const test = require('ava')

var request = require('supertest')
var mocks = require('./fixtures')

var app = require('../index').makeApp()

mocks.initMocks()

test('Home page returns 200 and has correct content', async t => {
  const res = await request(app)
    .get('/')
    .expect(200)
  t.is(res.statusCode, 200)
  t.true(res.text.includes('DataHub'))
})

test('Dashboard page renders when jwt in cookies setup', async t => {
  const res = await request(app)
    .get('/dashboard')
    .set('Cookie', ['jwt=1a2b3c;id=publisher;username=publisher;'])
  t.is(res.statusCode, 200)
  t.true(res.text.includes('Your Dashboard'))
  t.true(res.text.includes('1MB'))
  t.true(res.text.includes('<!-- Events -->'))
})

test('Login page works', async t => {
  const res = await request(app)
    .get('/login')
  t.true(res.text.includes('<a href="https://github.com/login/"'))
})

test('When redirected to /success it gets user info and writes into cookies then redirects to /', async t => {
  const res = await request(app)
    .get('/success?jwt=1a2b3c')
  t.is(res.statusCode, 302)
  t.true(res.header.location.includes('/dashboard'))
  t.true(res.text.includes('Redirecting to /dashboard'))
})

test('When user logs out, it clears jwt from cookie and redirects to /', async t => {
  const res = await request(app)
    .get('/logout')
  t.is(res.header.location, '/')
})

test('Showcase page returns 200 and has correct content', async t => {
  const res = await request(app)
    .get('/admin/demo-package')
    .expect(200)
  t.is(res.statusCode, 200)
  t.true(res.text.includes('DataHub'))
})

test('Showcase page returns 200 if logged in', async t => {
  const res = await request(app)
    .get('/admin/demo-package')
    .set('Cookie', ['jwt=token'])
    .expect(200)
  t.is(res.statusCode, 200)
  t.true(res.text.includes('DataHub'))
})

test('Showcase page returns 200 if logged in and private dataset', async t => {
  const res = await request(app)
    .get('/admin/private-package')
    .set('Cookie', ['jwt=private-token'])
    .expect(200)
  t.is(res.statusCode, 200)
  t.true(res.text.includes('DataHub'))
})

test('Showcase page returns 404 not logged in and private dataset', async t => {
  const res = await request(app)
    .get('/admin/private-package')
    .expect(404)
  t.is(res.statusCode, 404)
})

test('Showcase page returns 404 if logged in but not owns private dataset', async t => {
  const res = await request(app)
    .get('/admin/private-package')
    .set('Cookie', ['jwt=another-token'])
    .expect(404)
  t.is(res.statusCode, 404)
})

test('Showcase page has readme, title and publisher in content', async t => {
  const res = await request(app)
    .get('/admin/demo-package')
    .expect(200)
  t.is(res.statusCode, 200)
  t.true(res.text.includes('Read me'))
  t.true(res.text.includes('DEMO - CBOE Volatility Index'))
})

test('Showcase page displays uploading page if 404 (pkgstore) and pipeline status exists', async t => {
  const res = await request(app)
    .get('/admin/running-package')
    .expect(200)
  t.true(res.text.includes('Your data is safely stored and is getting processed - it will be here soon!'))
  t.true(res.text.includes('<i class="fa fa-spinner fa-pulse fa-2x fa-fw" aria-hidden="true" id="spinner"></i>'))
})

// Need to think through edge case, e.g., should it be only owner who sees the logs
test.skip('Showcase page displays logs if 404 and pipeline status is failed', async t => {
  const res = await request(app)
    .get('/admin/failed-package')
    .expect(200)
  t.is(res.text, 'log1\nlog2')
})

test('Showcase page displays 404 if package not found in neither pkgstore or status api', async t => {
  const res = await request(app)
    .get('/bad-user/bad-package')
    .expect(404)
  t.is(res.text, 'Sorry, this dataset was not found.')
})

test('Showcase page has mini uploading banner if pkgstore 200 & status is RUNNING', async t => {
  const res = await request(app)
    .get('/core/house-prices-us')
    .expect(200)
  t.true(res.text.includes('Your data is safely stored and is getting processed - it will be here soon!'))
  t.true(res.text.includes('<i class="fa fa-spinner fa-pulse fa-2x fa-fw" aria-hidden="true" id="spinner"></i>'))
})

test('Showcase page has mini error banner if pkgstore 200 & status is FAILED', async t => {
  const res = await request(app)
    .get('/core/gold-prices')
    .expect(200)
  t.true(res.text.includes('We\'ve failed to build your latest changes. Please, see <a href="/core/'))
})

test('Pipeline page displays logs for a dataset', async t => {
  const notExist = await request(app)
    .get('/bad-user/bad-package/pipelines')
  t.is(notExist.status, 404)

  const stillRunning = await request(app)
    .get('/admin/running-package/pipelines')
  t.is(stillRunning.status, 404)

  const failed = await request(app)
    .get('/admin/failed-package/pipelines')
  t.is(failed.status, 200)
  t.true(failed.text.includes('admin/failed-package - Pipelines'))
  t.true(failed.text.includes('Status: FAILED'))
  t.true(failed.text.includes('err1\nerr2'))

  const succeeded = await request(app)
    .get('/admin/demo-package/pipelines')
  t.is(succeeded.status, 200)
  t.true(succeeded.text.includes('admin/demo-package - Pipelines'))
  t.true(succeeded.text.includes('Status: SUCCEEDED'))
  t.true(succeeded.text.includes('log1\nlog2'))
})

test('"API" for datapackage.json file', async t => {
  let res = await request(app)
    .get('/admin/demo-package/datapackage.json')
  t.is(res.statusCode, 302)
  t.true(res.header.location.includes('/latest/datapackage.json'))
})

test('"API" for datapackage.json returns 302 if logged in', async t => {
  const res = await request(app)
    .get('/admin/demo-package/datapackage.json')
    .set('Cookie', ['jwt=token'])
  t.is(res.statusCode, 302)
  t.true(res.header.location.includes('/latest/datapackage.json'))
})

test('"API" for datapackage.json works if logged in and private dataset', async t => {
  const res = await request(app)
    .get('/admin/private-package/datapackage.json')
    .set('Cookie', ['jwt=private-token'])
  t.is(res.statusCode, 302)
  t.true(res.header.location.includes('/latest/datapackage.json'))
})

test('"API" for datapackage.json returns 404 not logged in and private dataset', async t => {
  const res = await request(app)
    .get('/admin/private-package/datapackage.json')
    .expect(404)
  t.is(res.statusCode, 404)
})

test('Downloading a resource by name or index works for csv and json', async t => {
  let res = await request(app)
    .get('/admin/demo-package/r/demo-resource.csv')
  t.is(res.statusCode, 302)
  t.true(res.header.location.includes('data/demo-resource_csv.csv'))
  res = await request(app)
    .get('/admin/demo-package/r/demo-resource.json')
  t.is(res.statusCode, 302)
  t.true(res.header.location.includes('data/demo-resource_json.json'))
  res = await request(app)
    .get('/admin/demo-package/r/0.csv')
  t.is(res.statusCode, 302)
  t.true(res.header.location.includes('data/demo-resource_csv.csv'))
  res = await request(app)
    .get('/admin/demo-package/r/0.json')
  t.is(res.statusCode, 302)
  t.true(res.header.location.includes('data/demo-resource_json.json'))
})

test('Events page works', async t => {
  const notExist = await request(app)
    .get('/bad-user/bad-package/events')
  t.is(notExist.status, 404)

  const eventsPage = await request(app)
    .get('/admin/demo-package/events')
  t.true(eventsPage.text.includes('<!-- Events -->'))
})

test('Docs work', async t => {
  const res = await request(app).get('/docs')
  t.is(res.status, 200)
  t.true(res.text.includes('<!-- doc page -->'))
  t.true(res.text.includes('Documentation'))
})

test('Blog page works', async t => {
  let res = await request(app).get('/blog/space-usage')
  t.is(res.status, 200)
  t.true(res.text.includes('<!-- blog post page test placeholder -->'))
  res = await request(app).get('/blog')
  t.is(res.status, 200)
  t.true(res.text.includes('<!-- blog post page test placeholder -->'))
})

test('Search page returns 200 and has correct content', async t => {
  const res = await request(app)
    .get('/search?q=test')
    .expect(200)
  t.is(res.statusCode, 200)
  const html = res.text  // we get much cleaner debug this way
<<<<<<< HEAD
  t.true(html.includes('Search Datasets'))
=======
  t.true(html.includes('Search for datasets'))
>>>>>>> 30890a1b
  t.true(html.includes('1 datasets found'))
  t.true(html.includes('Trends in Atmospheric Carbon Dioxide'))
})

test('Pricing page returns 200 and has correct content', async t => {
  const res = await request(app)
    .get('/pricing')
    .expect(200)
  t.is(res.statusCode, 200)
  t.true(res.text.includes('Private'))
})

test('Download page returns 200 and has correct content', async t => {
  const res = await request(app).get('/download')
  t.is(res.statusCode, 200)
  t.true(res.text.includes('<!-- download page test placeholder -->'))
})

test('Publisher page returns 200 and has correct content', async t => {
  const res = await request(app)
    .get('/publisher')
    .expect(200)
  t.is(res.statusCode, 200)
  t.true(res.text.includes('<h2 class="owner">publisher</h2>'))
  t.true(res.text.includes('Datasets <span class="badge" title="1 published datasets">1</span>'))
  t.true(res.text.includes('<!-- Events -->'))
})

test('Redirects from old to new website', async t => {
  // Testing only the most important ones
  let urls = ['/dataset', '/fr/dataset', '/dataset?res_format=CSV']
  for(let url of urls) {
    const expected = '/search'
    let res = await request(app).get(url)
    t.is(res.statusCode, 302)
    t.is(res.header.location, expected)
  }

  urls = ['/organization/core', '/dataset/core']
  for(let url of urls) {
    const expected = '/core'
    let res = await request(app).get(url)
    t.is(res.statusCode, 302)
    t.is(res.header.location, expected)
  }
})

test('Redirects to old.datahub.io', async t => {
  const old  = 'https://old.datahub.io'
  const urls = [
    '/organization',
    '/organization/abc',
    '/api',
    '/api/xyz',
    '/api/rest/v2/datasets',
    '/user',
    '/user/rufuspollock',
    '/tag',
    '/tag/abc',
    '/tag/abc?id=123'
  ]
  for(let url of urls) {
    const expected = old + url
    let res = await request(app).get(url)
    t.is(res.statusCode, 302)
    t.is(res.header.location, expected)
  }
})<|MERGE_RESOLUTION|>--- conflicted
+++ resolved
@@ -238,11 +238,8 @@
     .expect(200)
   t.is(res.statusCode, 200)
   const html = res.text  // we get much cleaner debug this way
-<<<<<<< HEAD
   t.true(html.includes('Search Datasets'))
-=======
   t.true(html.includes('Search for datasets'))
->>>>>>> 30890a1b
   t.true(html.includes('1 datasets found'))
   t.true(html.includes('Trends in Atmospheric Carbon Dioxide'))
 })
