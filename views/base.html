--- conflicted
+++ resolved
@@ -27,11 +27,7 @@
   </script>
 </head>
   <body>
-<<<<<<< HEAD
     <div class="banner">We're in alpha for the new rebooted DataHub &ndash; <a href="https://github.com/datahubio/qa">report issues here</a>. The old DataHub remains available at <a href="https://old.datahub.io">old.datahub.io</a></div>
-=======
-    <div class="banner">Welcome to the <a href="https://discuss.okfn.org/t/upcoming-changes-to-datahub-io/5852" class="explore">new rebooted DataHub</a>. The old DataHub remains available at <a href="https://old.datahub.io" class="explore">old.datahub.io</a></div>
->>>>>>> 83ccfbe1
     <!-- Page header -->
     <div class="navbar navbar-default">
       <div class="container">
@@ -67,14 +63,10 @@
 						-->
             {% if login %}
               <li>
-<<<<<<< HEAD
-                <a class="nav-link" href="/logout">Logout</a>
-=======
                 <a class="nav-link nav-avatar" href="#" data-toggle="popover" title=""
                   data-content="<p><a href='/dashboard' class='a-popover'>Dashboard</a></p><p><a href='/logout' class='a-popover'>Logout</a></p>">
                   <img src="" id="avatar" class="img-responsive img-circle nav-avatar" />
                 </a>
->>>>>>> 83ccfbe1
               </li>
             {% else %}
               <li>
